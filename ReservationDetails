<html>
  <head>
    <link rel="preconnect" href="https://fonts.gstatic.com/" crossorigin="" />
    <link
      rel="stylesheet"
      as="style"
      onload="this.rel='stylesheet'"
      href="https://fonts.googleapis.com/css2?display=swap&amp;family=Manrope%3Awght%40400%3B500%3B700%3B800&amp;family=Noto+Sans%3Awght%40400%3B500%3B700%3B900"
    />

    <title>Stitch Design - Reservation Details</title>
    <link rel="icon" type="image/x-icon" href="data:image/x-icon;base64," />

    <script src="https://cdn.tailwindcss.com?plugins=forms,container-queries"></script>
    <style>
        .action-button { background-color: #d30bb2; color: white; padding: 8px 12px; border-radius: 6px; cursor: pointer; transition: background-color 0.2s; }
        .action-button:hover { background-color: #b30992; }
        .action-button:disabled { background-color: #7a5273; cursor: not-allowed; }
        .secondary-action-button { background-color: #492242; }
        .secondary-action-button:hover { background-color: #6d3a61; }
    </style>
  </head>
  <body>
    <div
      class="relative flex size-full min-h-screen flex-col bg-[#231020] dark justify-between group/design-root overflow-x-hidden"
      style='font-family: Manrope, "Noto Sans", sans-serif;'
    >
<<<<<<< HEAD
      <div class="pb-20"> 
=======
      <div class="pb-24"> {/* Increased padding for taller fixed bar */}
>>>>>>> 824af5b1
        <div class="flex items-center bg-[#231020] p-4 pb-2 justify-between sticky top-0 z-10">
          <a href="Reservation" class="text-white flex size-12 shrink-0 items-center" data-icon="ArrowLeft" data-size="24px" data-weight="regular">
            <svg xmlns="http://www.w3.org/2000/svg" width="24px" height="24px" fill="currentColor" viewBox="0 0 256 256">
              <path d="M224,128a8,8,0,0,1-8,8H59.31l58.35,58.34a8,8,0,0,1-11.32,11.32l-72-72a8,8,0,0,1,0-11.32l72-72a8,8,0,0,1,11.32,11.32L59.31,120H216A8,8,0,0,1,224,128Z"></path>
            </svg>
          </a>
          <h2 class="text-white text-lg font-bold leading-tight tracking-[-0.015em] flex-1 text-center pr-12">Reservation Details</h2>
        </div>
        
        <div id="reservation-details-content">
<<<<<<< HEAD
=======
            {/* Reservation details will be loaded here */}
>>>>>>> 824af5b1
            <h3 class="text-white text-lg font-bold leading-tight tracking-[-0.015em] px-4 pb-2 pt-4">Reservation</h3>
            <div class="bg-[#231020] px-4 py-2">
                <p id="details-customer-name" class="text-white text-xl font-semibold leading-normal line-clamp-1">Caricamento...</p>
            </div>
            <div class="flex items-center gap-4 bg-[#231020] px-4 min-h-[72px] py-2">
              <div class="flex flex-col justify-center">
                <p id="details-num-guests" class="text-white text-base font-medium leading-normal line-clamp-1">Ospiti: Caricamento...</p>
                <p id="details-table-number" class="text-[#cb90c1] text-sm font-normal leading-normal line-clamp-2">Tavolo: Caricamento...</p>
              </div>
            </div>
            <div class="flex items-center gap-4 bg-[#231020] px-4 min-h-[72px] py-2">
              <div class="flex flex-col justify-center">
                <p id="details-date" class="text-white text-base font-medium leading-normal line-clamp-1">Data: Caricamento...</p>
                <p id="details-time" class="text-[#cb90c1] text-sm font-normal leading-normal line-clamp-2">Ora: Caricamento...</p>
              </div>
            </div>
             <div class="bg-[#231020] px-4 py-2">
                <p id="details-reservation-status" class="text-white text-base font-medium leading-normal">Status: Caricamento...</p>
            </div>
<<<<<<< HEAD
            <div id="reservation-fetch-error" class="px-4 py-2 text-red-500 text-sm"></div>
=======
            <div id="reservation-fetch-error" class="px-4 py-2 text-red-500 text-sm min-h-[20px]"></div>
>>>>>>> 824af5b1
        </div>

        <h3 class="text-white text-lg font-bold leading-tight tracking-[-0.015em] px-4 pb-2 pt-4">Orders</h3>
        <div id="orders-list-container" class="bg-[#231020] px-4 py-2">
          <p class="text-white text-sm">Caricamento ordini...</p>
        </div>
<<<<<<< HEAD
        <div id="orders-fetch-error" class="px-4 py-2 text-red-500 text-sm"></div>
        <div id="print-message-area" class="px-4 py-2 text-sm"></div>

      </div>
      <div class="fixed bottom-0 left-0 right-0 z-10 flex justify-center bg-[#231020]">
          <div class="flex flex-1 gap-3 flex-wrap px-4 py-3 max-w-[480px] justify-center">
            <button
              id="edit-orders-btn"
              style="display: none;" 
              class="flex min-w-[84px] max-w-[480px] cursor-pointer items-center justify-center overflow-hidden rounded-xl h-10 px-4 bg-[#492242] text-white text-sm font-bold leading-normal tracking-[0.015em] grow"
            >
              <span class="truncate">Edit Orders</span>
            </button>
            <button
              id="add-orders-btn"
              style="display: none;" 
              class="flex min-w-[84px] max-w-[480px] cursor-pointer items-center justify-center overflow-hidden rounded-xl h-10 px-4 bg-[#d30bb2] text-white text-sm font-bold leading-normal tracking-[0.015em] grow"
            >
              <span class="truncate">Add Orders</span>
            </button>
=======
        <div id="orders-fetch-error" class="px-4 py-2 text-red-500 text-sm min-h-[20px]"></div>
        <div id="action-feedback" class="px-4 py-2 text-sm min-h-[20px]"></div> {/* For create order feedback */}
        <div id="print-message-area" class="px-4 py-2 text-sm min-h-[20px]"></div>


      </div>
      <div class="fixed bottom-0 left-0 right-0 z-10 bg-[#231020] border-t border-[#492242] pt-3 pb-3 px-4">
          <div class="flex flex-col gap-3 max-w-[480px] mx-auto">
            <button id="manage-food-order-btn" class="action-button secondary-action-button w-full text-sm font-bold">Manage Food Order</button>
            <button id="manage-beverage-order-btn" class="action-button secondary-action-button w-full text-sm font-bold">Manage Beverage Order</button>
>>>>>>> 824af5b1
          </div>
      </div>
    </div>
    <script>
<<<<<<< HEAD
      document.addEventListener('DOMContentLoaded', async () => {
=======
    document.addEventListener('DOMContentLoaded', async () => {
>>>>>>> 824af5b1
        const customerNameEl = document.getElementById('details-customer-name');
        const numGuestsEl = document.getElementById('details-num-guests');
        const tableNumberEl = document.getElementById('details-table-number');
        const dateEl = document.getElementById('details-date');
        const timeEl = document.getElementById('details-time');
        const statusEl = document.getElementById('details-reservation-status');
        const ordersListContainer = document.getElementById('orders-list-container');
        const reservationFetchErrorEl = document.getElementById('reservation-fetch-error');
        const ordersFetchErrorEl = document.getElementById('orders-fetch-error');
        const printMessageArea = document.getElementById('print-message-area');
<<<<<<< HEAD
        
        const editOrdersBtn = document.getElementById('edit-orders-btn');
        const addOrdersBtn = document.getElementById('add-orders-btn');
        if(editOrdersBtn) editOrdersBtn.style.display = 'none';
        if(addOrdersBtn) addOrdersBtn.style.display = 'none';

        const params = new URLSearchParams(window.location.search);
        const reservationId = params.get('id');

        function showMessage(element, message, isError = true) {
            element.textContent = message;
            element.className = isError ? 'text-red-500 p-2 text-sm' : 'text-green-500 p-2 text-sm';
            if (!message) element.className = ''; // Clear class if no message
        }

        if (!reservationId) {
          document.getElementById('reservation-details-content').innerHTML = '<p class="text-red-500 text-center p-8">ID Prenotazione non trovato nella URL.</p>';
          ordersListContainer.innerHTML = ''; // Clear loading orders
          return;
        }

        async function fetchReservationDetails() {
          reservationFetchErrorEl.textContent = ''; // Clear previous errors
          // Initial loading messages are in HTML, so no need to set them here unless resetting
          try {
            const response = await fetch(\`/api/reservations/\${reservationId}\`);
            if (!response.ok) {
              let errorMsg = \`Errore HTTP: \${response.status}\`;
              if (response.status === 404) errorMsg = 'Prenotazione non trovata.';
              throw new Error(errorMsg);
            }
            const reservation = await response.json();

            customerNameEl.textContent = reservation.customer_name;
            numGuestsEl.textContent = \`Ospiti: \${reservation.num_guests}\`;
            tableNumberEl.textContent = \`Tavolo: \${reservation.table_number || 'N/A'}\`;
            statusEl.textContent = \`Status: \${reservation.status}\`;

            const reservationDateTime = new Date(reservation.reservation_time);
            dateEl.textContent = \`Data: \${reservationDateTime.toLocaleDateString('it-IT', { year: 'numeric', month: 'short', day: 'numeric' })}\`;
            timeEl.textContent = \`Ora: \${reservationDateTime.toLocaleTimeString('it-IT', { hour: '2-digit', minute: '2-digit' })}\`;
            
            return reservation; 
          } catch (error) {
            console.error('Errore nel caricare i dettagli della prenotazione:', error);
            customerNameEl.textContent = ''; // Clear loading text
            showMessage(reservationFetchErrorEl, error.message);
            // Clear other fields too
            numGuestsEl.textContent = ''; tableNumberEl.textContent = ''; dateEl.textContent = ''; timeEl.textContent = ''; statusEl.textContent = '';
            ordersListContainer.innerHTML = ''; // Don't try to load orders if reservation fails
            return null;
          }
        }

        function displayOrders(orders) {
          ordersListContainer.innerHTML = ''; 
          ordersFetchErrorEl.textContent = '';
          if (!orders || orders.length === 0) {
            ordersListContainer.innerHTML = '<p class="text-white text-sm">Nessun ordine per questa prenotazione.</p>';
            return;
          }

          orders.forEach(order => {
            const orderDiv = document.createElement('div');
            orderDiv.className = 'mb-4 p-3 rounded-lg bg-[#492242]'; 

            const orderTypeTitle = order.order_type === 'food' ? 'Ordine Cibo' : 
                                  order.order_type === 'beverage' ? 'Ordine Bevande' : 'Ordine';
            const itemCount = order.items ? order.items.length : 0;

            orderDiv.innerHTML = \`
              <p class="text-white font-semibold">\${orderTypeTitle} (ID: \${order.id})</p>
              <p class="text-sm text-[#cb90c1]">Articoli: \${itemCount}</p>
              <p class="text-sm text-[#cb90c1]">Status: \${order.status}</p>
              <button 
                data-order-id="\${order.id}" 
                class="print-order-btn mt-2 px-3 py-1 bg-[#d30bb2] text-white text-xs font-bold rounded hover:bg-[#b30992] transition-colors"
              >
                Stampa
              </button>
              <span class="print-status text-xs ml-2"></span>
            \`;
            ordersListContainer.appendChild(orderDiv);
          });

          document.querySelectorAll('.print-order-btn').forEach(button => {
            button.addEventListener('click', handlePrintOrder);
          });
        }

        async function handlePrintOrder(event) {
          const orderId = event.target.dataset.orderId;
          const printStatusEl = event.target.nextElementSibling; // The span for print status

          showMessage(printMessageArea, '', false); // Clear global print messages
          printStatusEl.textContent = 'Stampa in corso...';
          printStatusEl.className = 'text-xs ml-2 text-yellow-400';


          try {
            const response = await fetch(\`/api/orders/\${orderId}/print\`);
            if (!response.ok) {
              throw new Error(\`Errore stampa: \${response.status}\`);
            }
            const htmlContent = await response.text();
            
            const printWindow = window.open('', '_blank');
            if (printWindow) {
              printWindow.document.write(htmlContent);
              printWindow.document.close();
              printStatusEl.textContent = 'Completato.';
              printStatusEl.className = 'text-xs ml-2 text-green-400';
            } else {
              // Fallback to alert if window fails to open, then use inline message
              alert('Impossibile aprire la finestra di stampa. Controlla le impostazioni del popup blocker.');
              showMessage(printMessageArea, 'Impossibile aprire la finestra di stampa. Controlla il popup blocker.', true);
              printStatusEl.textContent = 'Fallito.';
              printStatusEl.className = 'text-xs ml-2 text-red-400';
            }
          } catch (error) {
            console.error('Errore durante la stampa:', error);
            // Fallback to alert for critical errors, then use inline message
            alert(\`Errore durante la stampa dell'ordine: \${error.message}\`);
            showMessage(printMessageArea, \`Errore stampa ordine \${orderId}: \${error.message}\`, true);
            printStatusEl.textContent = 'Fallito.';
            printStatusEl.className = 'text-xs ml-2 text-red-400';
          }
        }
        
        (async () => {
          ordersListContainer.innerHTML = '<p class="text-white text-sm">Caricamento ordini...</p>'; // Set initial loading for orders
          const reservationData = await fetchReservationDetails();
          
          if (reservationData) { // Only proceed if reservation details were fetched successfully
            if (reservationData.orders && reservationData.orders.length > 0) {
              displayOrders(reservationData.orders);
            } else if (reservationData.orders && reservationData.orders.length === 0) {
              displayOrders([]); // Show "No orders" message
            } else {
              // Fallback or if reservation.orders is undefined
              console.warn("Reservation data did not contain orders or it was undefined. Attempting fallback: GET /api/orders and filter.");
              ordersListContainer.innerHTML = '<p class="text-white text-sm">Controllo ordini alternativo...</p>';
              try {
                  const allOrdersResponse = await fetch('/api/orders');
                  if (!allOrdersResponse.ok) throw new Error(\`Impossibile caricare tutti gli ordini: \${allOrdersResponse.status}\`);
                  const allOrders = await allOrdersResponse.json();
                  const reservationOrders = allOrders.filter(order => order.reservation_id === parseInt(reservationId));
                  displayOrders(reservationOrders);
              } catch (e) {
                  console.error("Fallback per caricare tutti gli ordini fallito:", e);
                  showMessage(ordersFetchErrorEl, e.message, true);
                  ordersListContainer.innerHTML = ''; // Clear loading message
              }
            }
          } else {
             ordersListContainer.innerHTML = ''; // Clear loading message if reservation fetch failed
          }
        })();
      });
=======
        const actionFeedbackEl = document.getElementById('action-feedback');

        const manageFoodOrderBtn = document.getElementById('manage-food-order-btn');
        const manageBeverageOrderBtn = document.getElementById('manage-beverage-order-btn');
        
        const params = new URLSearchParams(window.location.search);
        const reservationId = params.get('id');
        let fetchedReservationData = null; // To store all reservation data including orders

        function showMessage(element, message, isError = true, duration = 3000) {
            element.textContent = message;
            element.className = isError ? 'text-red-500 py-1 text-sm min-h-[20px]' : 'text-green-500 py-1 text-sm min-h-[20px]';
            if (message && duration > 0) {
                setTimeout(() => { element.textContent = ''; }, duration);
            }
        }

        if (!reservationId) {
            document.getElementById('reservation-details-content').innerHTML = '<p class="text-red-500 text-center p-8">ID Prenotazione non trovato nella URL.</p>';
            ordersListContainer.innerHTML = ''; 
            manageFoodOrderBtn.disabled = true;
            manageBeverageOrderBtn.disabled = true;
            return;
        }

        async function mainFetchAndRender() {
            showMessage(reservationFetchErrorEl, '', false);
            showMessage(ordersFetchErrorEl, '', false);
            showMessage(actionFeedbackEl, '', false);
            ordersListContainer.innerHTML = '<p class="text-white text-sm">Caricamento ordini...</p>';
            
            try {
                const response = await fetch(\`/api/reservations/\${reservationId}\`);
                if (!response.ok) {
                    let errorMsg = \`Errore HTTP: \${response.status}\`;
                    if (response.status === 404) errorMsg = 'Prenotazione non trovata.';
                    throw new Error(errorMsg);
                }
                fetchedReservationData = await response.json();

                customerNameEl.textContent = fetchedReservationData.customer_name;
                numGuestsEl.textContent = \`Ospiti: \${fetchedReservationData.num_guests}\`;
                tableNumberEl.textContent = \`Tavolo: \${fetchedReservationData.table_number || 'N/A'}\`;
                statusEl.textContent = \`Status: \${fetchedReservationData.status}\`;

                const reservationDateTime = new Date(fetchedReservationData.reservation_time);
                dateEl.textContent = \`Data: \${reservationDateTime.toLocaleDateString('it-IT', { year: 'numeric', month: 'short', day: 'numeric' })}\`;
                timeEl.textContent = \`Ora: \${reservationDateTime.toLocaleTimeString('it-IT', { hour: '2-digit', minute: '2-digit' })}\`;
                
                // Process orders included in reservation data
                if (fetchedReservationData.orders) {
                    displayOrders(fetchedReservationData.orders);
                } else {
                     // Fallback if backend doesn't nest orders - this path should ideally not be hit if backend is consistent
                    console.warn("Reservation data did not contain orders. Attempting fallback: GET /api/orders and filter.");
                    const allOrdersResponse = await fetch('/api/orders');
                    if (!allOrdersResponse.ok) throw new Error(\`Cannot fetch all orders: \${allOrdersResponse.status}\`);
                    const allOrders = await allOrdersResponse.json();
                    fetchedReservationData.orders = allOrders.filter(order => order.reservation_id === parseInt(reservationId));
                    displayOrders(fetchedReservationData.orders);
                }
            } catch (error) {
                console.error('Errore nel caricare i dettagli della prenotazione:', error);
                customerNameEl.textContent = ''; 
                showMessage(reservationFetchErrorEl, error.message, true, 0);
                numGuestsEl.textContent = ''; tableNumberEl.textContent = ''; dateEl.textContent = ''; timeEl.textContent = ''; statusEl.textContent = '';
                ordersListContainer.innerHTML = ''; 
                manageFoodOrderBtn.disabled = true; manageBeverageOrderBtn.disabled = true;
            }
        }

        function displayOrders(orders) {
            ordersListContainer.innerHTML = ''; 
            showMessage(ordersFetchErrorEl,'',false);
            if (!orders || orders.length === 0) {
                ordersListContainer.innerHTML = '<p class="text-white text-sm">Nessun ordine per questa prenotazione.</p>';
                return;
            }

            orders.forEach(order => {
                const orderDiv = document.createElement('div');
                orderDiv.className = 'mb-4 p-3 rounded-lg bg-[#492242]'; 
                const orderTypeTitle = order.order_type === 'food' ? 'Ordine Cibo' : 
                                      order.order_type === 'beverage' ? 'Ordine Bevande' : 'Ordine';
                const itemCount = order.items ? order.items.length : 0;
                orderDiv.innerHTML = \`
                  <p class="text-white font-semibold">\${orderTypeTitle} (ID: \${order.id})</p>
                  <p class="text-sm text-[#cb90c1]">Articoli: \${itemCount}</p>
                  <p class="text-sm text-[#cb90c1]">Status: \${order.status}</p>
                  <button data-order-id="\${order.id}" class="print-order-btn mt-2 px-3 py-1 bg-[#d30bb2] text-white text-xs font-bold rounded hover:bg-[#b30992] transition-colors">Stampa</button>
                  <span class="print-status text-xs ml-2"></span>
                \`;
                ordersListContainer.appendChild(orderDiv);
            });
            document.querySelectorAll('.print-order-btn').forEach(button => button.addEventListener('click', handlePrintOrder));
        }

        async function handleManageOrder(orderType) {
            showMessage(actionFeedbackEl, \`Processing \${orderType} order...\`, false, 0);
            manageFoodOrderBtn.disabled = true; manageBeverageOrderBtn.disabled = true;

            let orderToManage = null;
            if (fetchedReservationData && fetchedReservationData.orders) {
                orderToManage = fetchedReservationData.orders.find(o => o.order_type === orderType);
            }

            if (orderToManage) {
                window.location.href = \`ManageOrder.html?reservation_id=\${reservationId}&order_id=\${orderToManage.id}\`;
            } else {
                try {
                    const response = await fetch(\`/api/reservations/\${reservationId}/orders\`, {
                        method: 'POST',
                        headers: { 'Content-Type': 'application/json' },
                        body: JSON.stringify({ order_type: orderType })
                    });
                    if (!response.ok) {
                        const errorData = await response.json();
                        throw new Error(errorData.error || \`Failed to create \${orderType} order\`);
                    }
                    const newOrder = await response.json();
                    // Instead of just adding to local array, re-fetch all details to ensure UI consistency
                    // and to get the newly created order with its items if backend returns it fully.
                    await mainFetchAndRender(); // This will re-render the orders list including the new one.
                    showMessage(actionFeedbackEl, \`\${orderType.charAt(0).toUpperCase() + orderType.slice(1)} order created. Redirecting...\`, false, 2000);
                    setTimeout(() => {
                        window.location.href = \`ManageOrder.html?reservation_id=\${reservationId}&order_id=\${newOrder.id}\`;
                    }, 500); // Short delay for user to see message
                } catch (error) {
                    showMessage(actionFeedbackEl, error.message, true);
                }
            }
            // Re-enable buttons if not navigating away or if an error occurred before navigation
            setTimeout(() => { // Delay to allow navigation to happen if successful
                 if (!window.location.href.includes("ManageOrder.html")) { // Basic check
                    manageFoodOrderBtn.disabled = false; manageBeverageOrderBtn.disabled = false;
                 }
            }, 1000);
        }

        manageFoodOrderBtn.addEventListener('click', () => handleManageOrder('food'));
        manageBeverageOrderBtn.addEventListener('click', () => handleManageOrder('beverage'));

        async function handlePrintOrder(event) {
            const orderId = event.target.dataset.orderId;
            const printStatusEl = event.target.nextElementSibling; 
            showMessage(printMessageArea, '', false); 
            printStatusEl.textContent = 'Stampa in corso...';
            printStatusEl.className = 'text-xs ml-2 text-yellow-400';
            try {
                const response = await fetch(\`/api/orders/\${orderId}/print\`);
                if (!response.ok) throw new Error(\`Print error: \${response.status}\`);
                const htmlContent = await response.text();
                const printWindow = window.open('', '_blank');
                if (printWindow) {
                    printWindow.document.write(htmlContent);
                    printWindow.document.close();
                    printStatusEl.textContent = 'Completato.';
                    printStatusEl.className = 'text-xs ml-2 text-green-400';
                } else {
                    alert('Impossibile aprire la finestra di stampa. Controlla il popup blocker.');
                    showMessage(printMessageArea, 'Popup blocker may have prevented opening the print window.', true);
                    printStatusEl.textContent = 'Fallito.'; printStatusEl.className = 'text-xs ml-2 text-red-400';
                }
            } catch (error) {
                console.error('Print error:', error);
                alert(\`Errore stampa: \${error.message}\`);
                showMessage(printMessageArea, \`Print error for order \${orderId}: \${error.message}\`, true);
                printStatusEl.textContent = 'Fallito.'; printStatusEl.className = 'text-xs ml-2 text-red-400';
            }
        }
        
        mainFetchAndRender(); // Initial fetch

        window.addEventListener('pageshow', function(event) {
            if (event.persisted) {
                console.log('Page loaded from bfcache. Re-fetching details.');
                mainFetchAndRender();
            }
        });
    });
>>>>>>> 824af5b1
    </script>
  </body>
</html><|MERGE_RESOLUTION|>--- conflicted
+++ resolved
@@ -25,11 +25,7 @@
       class="relative flex size-full min-h-screen flex-col bg-[#231020] dark justify-between group/design-root overflow-x-hidden"
       style='font-family: Manrope, "Noto Sans", sans-serif;'
     >
-<<<<<<< HEAD
-      <div class="pb-20"> 
-=======
       <div class="pb-24"> {/* Increased padding for taller fixed bar */}
->>>>>>> 824af5b1
         <div class="flex items-center bg-[#231020] p-4 pb-2 justify-between sticky top-0 z-10">
           <a href="Reservation" class="text-white flex size-12 shrink-0 items-center" data-icon="ArrowLeft" data-size="24px" data-weight="regular">
             <svg xmlns="http://www.w3.org/2000/svg" width="24px" height="24px" fill="currentColor" viewBox="0 0 256 256">
@@ -40,10 +36,7 @@
         </div>
         
         <div id="reservation-details-content">
-<<<<<<< HEAD
-=======
             {/* Reservation details will be loaded here */}
->>>>>>> 824af5b1
             <h3 class="text-white text-lg font-bold leading-tight tracking-[-0.015em] px-4 pb-2 pt-4">Reservation</h3>
             <div class="bg-[#231020] px-4 py-2">
                 <p id="details-customer-name" class="text-white text-xl font-semibold leading-normal line-clamp-1">Caricamento...</p>
@@ -63,39 +56,13 @@
              <div class="bg-[#231020] px-4 py-2">
                 <p id="details-reservation-status" class="text-white text-base font-medium leading-normal">Status: Caricamento...</p>
             </div>
-<<<<<<< HEAD
-            <div id="reservation-fetch-error" class="px-4 py-2 text-red-500 text-sm"></div>
-=======
             <div id="reservation-fetch-error" class="px-4 py-2 text-red-500 text-sm min-h-[20px]"></div>
->>>>>>> 824af5b1
         </div>
 
         <h3 class="text-white text-lg font-bold leading-tight tracking-[-0.015em] px-4 pb-2 pt-4">Orders</h3>
         <div id="orders-list-container" class="bg-[#231020] px-4 py-2">
           <p class="text-white text-sm">Caricamento ordini...</p>
         </div>
-<<<<<<< HEAD
-        <div id="orders-fetch-error" class="px-4 py-2 text-red-500 text-sm"></div>
-        <div id="print-message-area" class="px-4 py-2 text-sm"></div>
-
-      </div>
-      <div class="fixed bottom-0 left-0 right-0 z-10 flex justify-center bg-[#231020]">
-          <div class="flex flex-1 gap-3 flex-wrap px-4 py-3 max-w-[480px] justify-center">
-            <button
-              id="edit-orders-btn"
-              style="display: none;" 
-              class="flex min-w-[84px] max-w-[480px] cursor-pointer items-center justify-center overflow-hidden rounded-xl h-10 px-4 bg-[#492242] text-white text-sm font-bold leading-normal tracking-[0.015em] grow"
-            >
-              <span class="truncate">Edit Orders</span>
-            </button>
-            <button
-              id="add-orders-btn"
-              style="display: none;" 
-              class="flex min-w-[84px] max-w-[480px] cursor-pointer items-center justify-center overflow-hidden rounded-xl h-10 px-4 bg-[#d30bb2] text-white text-sm font-bold leading-normal tracking-[0.015em] grow"
-            >
-              <span class="truncate">Add Orders</span>
-            </button>
-=======
         <div id="orders-fetch-error" class="px-4 py-2 text-red-500 text-sm min-h-[20px]"></div>
         <div id="action-feedback" class="px-4 py-2 text-sm min-h-[20px]"></div> {/* For create order feedback */}
         <div id="print-message-area" class="px-4 py-2 text-sm min-h-[20px]"></div>
@@ -106,16 +73,11 @@
           <div class="flex flex-col gap-3 max-w-[480px] mx-auto">
             <button id="manage-food-order-btn" class="action-button secondary-action-button w-full text-sm font-bold">Manage Food Order</button>
             <button id="manage-beverage-order-btn" class="action-button secondary-action-button w-full text-sm font-bold">Manage Beverage Order</button>
->>>>>>> 824af5b1
           </div>
       </div>
     </div>
     <script>
-<<<<<<< HEAD
-      document.addEventListener('DOMContentLoaded', async () => {
-=======
     document.addEventListener('DOMContentLoaded', async () => {
->>>>>>> 824af5b1
         const customerNameEl = document.getElementById('details-customer-name');
         const numGuestsEl = document.getElementById('details-num-guests');
         const tableNumberEl = document.getElementById('details-table-number');
@@ -126,167 +88,6 @@
         const reservationFetchErrorEl = document.getElementById('reservation-fetch-error');
         const ordersFetchErrorEl = document.getElementById('orders-fetch-error');
         const printMessageArea = document.getElementById('print-message-area');
-<<<<<<< HEAD
-        
-        const editOrdersBtn = document.getElementById('edit-orders-btn');
-        const addOrdersBtn = document.getElementById('add-orders-btn');
-        if(editOrdersBtn) editOrdersBtn.style.display = 'none';
-        if(addOrdersBtn) addOrdersBtn.style.display = 'none';
-
-        const params = new URLSearchParams(window.location.search);
-        const reservationId = params.get('id');
-
-        function showMessage(element, message, isError = true) {
-            element.textContent = message;
-            element.className = isError ? 'text-red-500 p-2 text-sm' : 'text-green-500 p-2 text-sm';
-            if (!message) element.className = ''; // Clear class if no message
-        }
-
-        if (!reservationId) {
-          document.getElementById('reservation-details-content').innerHTML = '<p class="text-red-500 text-center p-8">ID Prenotazione non trovato nella URL.</p>';
-          ordersListContainer.innerHTML = ''; // Clear loading orders
-          return;
-        }
-
-        async function fetchReservationDetails() {
-          reservationFetchErrorEl.textContent = ''; // Clear previous errors
-          // Initial loading messages are in HTML, so no need to set them here unless resetting
-          try {
-            const response = await fetch(\`/api/reservations/\${reservationId}\`);
-            if (!response.ok) {
-              let errorMsg = \`Errore HTTP: \${response.status}\`;
-              if (response.status === 404) errorMsg = 'Prenotazione non trovata.';
-              throw new Error(errorMsg);
-            }
-            const reservation = await response.json();
-
-            customerNameEl.textContent = reservation.customer_name;
-            numGuestsEl.textContent = \`Ospiti: \${reservation.num_guests}\`;
-            tableNumberEl.textContent = \`Tavolo: \${reservation.table_number || 'N/A'}\`;
-            statusEl.textContent = \`Status: \${reservation.status}\`;
-
-            const reservationDateTime = new Date(reservation.reservation_time);
-            dateEl.textContent = \`Data: \${reservationDateTime.toLocaleDateString('it-IT', { year: 'numeric', month: 'short', day: 'numeric' })}\`;
-            timeEl.textContent = \`Ora: \${reservationDateTime.toLocaleTimeString('it-IT', { hour: '2-digit', minute: '2-digit' })}\`;
-            
-            return reservation; 
-          } catch (error) {
-            console.error('Errore nel caricare i dettagli della prenotazione:', error);
-            customerNameEl.textContent = ''; // Clear loading text
-            showMessage(reservationFetchErrorEl, error.message);
-            // Clear other fields too
-            numGuestsEl.textContent = ''; tableNumberEl.textContent = ''; dateEl.textContent = ''; timeEl.textContent = ''; statusEl.textContent = '';
-            ordersListContainer.innerHTML = ''; // Don't try to load orders if reservation fails
-            return null;
-          }
-        }
-
-        function displayOrders(orders) {
-          ordersListContainer.innerHTML = ''; 
-          ordersFetchErrorEl.textContent = '';
-          if (!orders || orders.length === 0) {
-            ordersListContainer.innerHTML = '<p class="text-white text-sm">Nessun ordine per questa prenotazione.</p>';
-            return;
-          }
-
-          orders.forEach(order => {
-            const orderDiv = document.createElement('div');
-            orderDiv.className = 'mb-4 p-3 rounded-lg bg-[#492242]'; 
-
-            const orderTypeTitle = order.order_type === 'food' ? 'Ordine Cibo' : 
-                                  order.order_type === 'beverage' ? 'Ordine Bevande' : 'Ordine';
-            const itemCount = order.items ? order.items.length : 0;
-
-            orderDiv.innerHTML = \`
-              <p class="text-white font-semibold">\${orderTypeTitle} (ID: \${order.id})</p>
-              <p class="text-sm text-[#cb90c1]">Articoli: \${itemCount}</p>
-              <p class="text-sm text-[#cb90c1]">Status: \${order.status}</p>
-              <button 
-                data-order-id="\${order.id}" 
-                class="print-order-btn mt-2 px-3 py-1 bg-[#d30bb2] text-white text-xs font-bold rounded hover:bg-[#b30992] transition-colors"
-              >
-                Stampa
-              </button>
-              <span class="print-status text-xs ml-2"></span>
-            \`;
-            ordersListContainer.appendChild(orderDiv);
-          });
-
-          document.querySelectorAll('.print-order-btn').forEach(button => {
-            button.addEventListener('click', handlePrintOrder);
-          });
-        }
-
-        async function handlePrintOrder(event) {
-          const orderId = event.target.dataset.orderId;
-          const printStatusEl = event.target.nextElementSibling; // The span for print status
-
-          showMessage(printMessageArea, '', false); // Clear global print messages
-          printStatusEl.textContent = 'Stampa in corso...';
-          printStatusEl.className = 'text-xs ml-2 text-yellow-400';
-
-
-          try {
-            const response = await fetch(\`/api/orders/\${orderId}/print\`);
-            if (!response.ok) {
-              throw new Error(\`Errore stampa: \${response.status}\`);
-            }
-            const htmlContent = await response.text();
-            
-            const printWindow = window.open('', '_blank');
-            if (printWindow) {
-              printWindow.document.write(htmlContent);
-              printWindow.document.close();
-              printStatusEl.textContent = 'Completato.';
-              printStatusEl.className = 'text-xs ml-2 text-green-400';
-            } else {
-              // Fallback to alert if window fails to open, then use inline message
-              alert('Impossibile aprire la finestra di stampa. Controlla le impostazioni del popup blocker.');
-              showMessage(printMessageArea, 'Impossibile aprire la finestra di stampa. Controlla il popup blocker.', true);
-              printStatusEl.textContent = 'Fallito.';
-              printStatusEl.className = 'text-xs ml-2 text-red-400';
-            }
-          } catch (error) {
-            console.error('Errore durante la stampa:', error);
-            // Fallback to alert for critical errors, then use inline message
-            alert(\`Errore durante la stampa dell'ordine: \${error.message}\`);
-            showMessage(printMessageArea, \`Errore stampa ordine \${orderId}: \${error.message}\`, true);
-            printStatusEl.textContent = 'Fallito.';
-            printStatusEl.className = 'text-xs ml-2 text-red-400';
-          }
-        }
-        
-        (async () => {
-          ordersListContainer.innerHTML = '<p class="text-white text-sm">Caricamento ordini...</p>'; // Set initial loading for orders
-          const reservationData = await fetchReservationDetails();
-          
-          if (reservationData) { // Only proceed if reservation details were fetched successfully
-            if (reservationData.orders && reservationData.orders.length > 0) {
-              displayOrders(reservationData.orders);
-            } else if (reservationData.orders && reservationData.orders.length === 0) {
-              displayOrders([]); // Show "No orders" message
-            } else {
-              // Fallback or if reservation.orders is undefined
-              console.warn("Reservation data did not contain orders or it was undefined. Attempting fallback: GET /api/orders and filter.");
-              ordersListContainer.innerHTML = '<p class="text-white text-sm">Controllo ordini alternativo...</p>';
-              try {
-                  const allOrdersResponse = await fetch('/api/orders');
-                  if (!allOrdersResponse.ok) throw new Error(\`Impossibile caricare tutti gli ordini: \${allOrdersResponse.status}\`);
-                  const allOrders = await allOrdersResponse.json();
-                  const reservationOrders = allOrders.filter(order => order.reservation_id === parseInt(reservationId));
-                  displayOrders(reservationOrders);
-              } catch (e) {
-                  console.error("Fallback per caricare tutti gli ordini fallito:", e);
-                  showMessage(ordersFetchErrorEl, e.message, true);
-                  ordersListContainer.innerHTML = ''; // Clear loading message
-              }
-            }
-          } else {
-             ordersListContainer.innerHTML = ''; // Clear loading message if reservation fetch failed
-          }
-        })();
-      });
-=======
         const actionFeedbackEl = document.getElementById('action-feedback');
 
         const manageFoodOrderBtn = document.getElementById('manage-food-order-btn');
@@ -467,7 +268,6 @@
             }
         });
     });
->>>>>>> 824af5b1
     </script>
   </body>
 </html>