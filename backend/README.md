<<<<<<< HEAD
# Restaurant Management System - Backend

This is the backend for the Restaurant Management System, built with Flask and Flask-SQLAlchemy.

## Prerequisites

- Python 3.x
- pip (Python package installer)

## Installation

1.  **Clone the repository (or navigate to the `backend` directory if you already have it):**
    ```bash
    # If you are in the root of the project
    cd backend
    ```

2.  **Create a virtual environment (recommended):**
    ```bash
    python -m venv venv
    ```

3.  **Activate the virtual environment:**
    - On Windows:
      ```bash
      venv\Scripts\activate
      ```
    - On macOS and Linux:
      ```bash
      source venv/bin/activate
      ```

4.  **Install dependencies:**
    ```bash
    pip install -r requirements.txt
    ```

## Database Setup

The application uses an SQLite database (`restaurant.db`). The database file will be automatically created in the `backend` directory when the application is run for the first time. The necessary tables will also be created automatically.

## Running the Application

1.  **Ensure your virtual environment is activated and you are in the `backend` directory.**

2.  **Run the Flask development server:**
    ```bash
    python app.py
    ```

3.  The application will start, and by default, it should be accessible at `http://127.0.0.1:5000/`. You should see a "Hello, World!" message.

## Project Structure

-   `app.py`: Main Flask application file, initializes the app and database.
-   `database.py`: Initializes the SQLAlchemy `db` object.
-   `requirements.txt`: Lists Python dependencies.
-   `restaurant.db`: SQLite database file (created automatically).
-   `models/`: Contains SQLAlchemy database model definitions.
-   `__init__.py`: Defines `User`, `MenuItem`, `Reservation`, `Order`, `OrderItem` models.
-   `routes/`: Intended for API route definitions (e.g., using Flask Blueprints).
-   `services/`: Intended for business logic.
-   `utils/`: Intended for utility functions.
=======
# Backend - Restaurant Reservation and Ordering System

## Overview
This directory houses the Python Flask backend application for the Restaurant Reservation and Ordering System.
Its core responsibilities include:
- Serving API requests from the frontend or other clients.
- Implementing the business logic for managing reservations, menu items, and customer orders.
- Handling all database interactions via SQLAlchemy with an SQLite database.

## Directory Structure

-   **`app.py`**: The main Flask application script. It configures the Flask app, initializes the SQLAlchemy database instance (`db.init_app(app)`), and registers all API route blueprints from the `routes/` directory. It also contains the logic to create database tables if they don't exist on startup (`db.create_all()`).
-   **`database.py`**: Defines and provides the shared SQLAlchemy `db` object (`db = SQLAlchemy()`). This is imported by `app.py` and model files to ensure a single instance is used throughout the application, preventing circular import issues.
-   **`models/`**: This directory (specifically `models/__init__.py` in the current structure) contains the SQLAlchemy model definitions. These classes (e.g., `User`, `Reservation`, `MenuItem`, `Order`, `OrderItem`) map Python objects to database tables and define their schemas and relationships.
-   **`routes/`**: Organizes API endpoints into Flask Blueprints. Each file in this directory (e.g., `reservation_routes.py`, `menu_routes.py`, `order_routes.py`) typically corresponds to a specific resource or functional area of the API.
-   **`tests/`**: Contains all backend unit and integration tests written using the `pytest` framework.
    -   `conftest.py`: Sets up common `pytest` fixtures used across multiple test files. This includes fixtures for the test application instance (`app`), a test client (`client`) to make requests to the app without running a live server, and a database fixture (`db`, `session`) that configures an in-memory SQLite database for testing and handles schema creation and teardown.
    -   `test_*.py`: Individual test files, typically one for each API module (e.g., `test_reservation_api.py`), containing specific test cases for the endpoints.
-   **`requirements.txt`**: Lists all Python dependencies required for the backend to run (e.g., Flask, Flask-SQLAlchemy, pytest). These can be installed using `pip install -r requirements.txt`.
-   **`restaurant.db`**: The SQLite database file. This file is automatically created in the `backend` directory by SQLAlchemy when the application runs for the first time if it doesn't already exist (due to the `db.create_all()` call in `app.py`).

## Setup and Running

Refer to the main project `README.md` (in the parent directory) for initial Python and virtual environment setup instructions.

**To run the backend server:**
```bash
# Navigate to the backend directory from the project root
cd backend

# Ensure your virtual environment is activated
# On macOS/Linux:
# source venv/bin/activate
# On Windows:
# venv\Scripts\activate

# Install dependencies (if not already done or if requirements.txt has changed)
pip install -r requirements.txt

# Run the Flask development server
flask run
# Alternatively, you might run: python app.py
```
- The server typically runs on `http://127.0.0.1:5000/`.
- A message like "Hello, World! The Restaurant API is active..." should be visible if you open this URL in a browser.

## Database
- The application uses SQLite as its database, which is a file-based system.
- The database file is named `restaurant.db` and is automatically created and located in the `backend` directory.
- Database tables are automatically created based on the SQLAlchemy models defined in `models/__init__.py` when the application first starts (specifically, when `db.create_all()` is executed within the app context in `app.py`).
- **Development Note:** If you need to reset the database (e.g., due to model changes not handled by simple `create_all`), you can delete the `restaurant.db` file. Restarting the application will then generate a new, empty database. For production environments or more complex schema changes, a database migration tool like Flask-Migrate (which uses Alembic) would be recommended.

## Testing
- Unit and integration tests for the backend API are written using the `pytest` framework.
- Test files are located in the `backend/tests/` directory.
- **To run tests:**
  ```bash
  # Navigate to the backend directory from the project root
  cd backend

  # Ensure pytest and other dependencies are installed (they are in requirements.txt)
  # (Activate your virtual environment if you haven't already)

  # Run pytest
  python -m pytest
  ```
- The tests are configured (in `tests/conftest.py`) to run against a dedicated in-memory SQLite database. This ensures that tests are fast, repeatable, and do not interfere with the development database (`restaurant.db`). Each test function typically runs in its own transaction, which is rolled back after completion to maintain test isolation.

## API Endpoints
A comprehensive list and detailed description of all available API endpoints (including request/response formats) can be found in the main project `README.md` located in the parent directory of this `backend` folder.

## Notes
- The backend uses Flask Blueprints to organize routes for modularity, making it easier to manage different parts of the API (reservations, menu, orders).
- SQLAlchemy is used as the ORM (Object-Relational Mapper) to interact with the SQLite database, allowing database operations to be performed using Python objects and methods.
- Error handling in API routes generally returns JSON responses with an "error" key and a descriptive message, along with appropriate HTTP status codes.
>>>>>>> 7f6ba123
<|MERGE_RESOLUTION|>--- conflicted
+++ resolved
@@ -1,68 +1,3 @@
-<<<<<<< HEAD
-# Restaurant Management System - Backend
-
-This is the backend for the Restaurant Management System, built with Flask and Flask-SQLAlchemy.
-
-## Prerequisites
-
-- Python 3.x
-- pip (Python package installer)
-
-## Installation
-
-1.  **Clone the repository (or navigate to the `backend` directory if you already have it):**
-    ```bash
-    # If you are in the root of the project
-    cd backend
-    ```
-
-2.  **Create a virtual environment (recommended):**
-    ```bash
-    python -m venv venv
-    ```
-
-3.  **Activate the virtual environment:**
-    - On Windows:
-      ```bash
-      venv\Scripts\activate
-      ```
-    - On macOS and Linux:
-      ```bash
-      source venv/bin/activate
-      ```
-
-4.  **Install dependencies:**
-    ```bash
-    pip install -r requirements.txt
-    ```
-
-## Database Setup
-
-The application uses an SQLite database (`restaurant.db`). The database file will be automatically created in the `backend` directory when the application is run for the first time. The necessary tables will also be created automatically.
-
-## Running the Application
-
-1.  **Ensure your virtual environment is activated and you are in the `backend` directory.**
-
-2.  **Run the Flask development server:**
-    ```bash
-    python app.py
-    ```
-
-3.  The application will start, and by default, it should be accessible at `http://127.0.0.1:5000/`. You should see a "Hello, World!" message.
-
-## Project Structure
-
--   `app.py`: Main Flask application file, initializes the app and database.
--   `database.py`: Initializes the SQLAlchemy `db` object.
--   `requirements.txt`: Lists Python dependencies.
--   `restaurant.db`: SQLite database file (created automatically).
--   `models/`: Contains SQLAlchemy database model definitions.
--   `__init__.py`: Defines `User`, `MenuItem`, `Reservation`, `Order`, `OrderItem` models.
--   `routes/`: Intended for API route definitions (e.g., using Flask Blueprints).
--   `services/`: Intended for business logic.
--   `utils/`: Intended for utility functions.
-=======
 # Backend - Restaurant Reservation and Ordering System
 
 ## Overview
@@ -137,5 +72,4 @@
 ## Notes
 - The backend uses Flask Blueprints to organize routes for modularity, making it easier to manage different parts of the API (reservations, menu, orders).
 - SQLAlchemy is used as the ORM (Object-Relational Mapper) to interact with the SQLite database, allowing database operations to be performed using Python objects and methods.
-- Error handling in API routes generally returns JSON responses with an "error" key and a descriptive message, along with appropriate HTTP status codes.
->>>>>>> 7f6ba123
+- Error handling in API routes generally returns JSON responses with an "error" key and a descriptive message, along with appropriate HTTP status codes.